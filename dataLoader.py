--- conflicted
+++ resolved
@@ -170,10 +170,6 @@
         self._getLines()
         self.output_pipe.close()
         print "Input file loaded from disk"
-<<<<<<< HEAD
-=======
-
 
 if __name__=="__main__":
     pass
->>>>>>> e5d4d547
