from multiprocessing import Process, Pipe
import numpy as np
from gpustruct import GPUStruct
import pycuda.driver as cuda
from pycuda.compiler import SourceModule

"""
GPUCalculator

Class that takes and sends data from pipes and goes GPU calculations on it
designed to run as a separate process and inherits from Process module
currently supported functions: slope, aspect, hillshade

copyright            : (C) 2016 by Alex Feurst, Charles Kazer, William Hoffman
email                : fuersta1@xavier.edu, ckazer1@swarthmore.edu, whoffman1@gulls.salisbury.edu

/***************************************************************************
 *                                                                         *
 *   This program is free software; you can redistribute it and/or modify  *
 *   it under the terms of the GNU General Public License as published by  *
 *   the Free Software Foundation; either version 2 of the License, or     *
 *   (at your option) any later version.                                   *
 *                                                                         *
 ***************************************************************************/
"""
class GPUCalculator(Process):
  
    """
    __init__

    paramaters:
        header - six-tuple header expected to be in this order: (ncols, nrows, cellsize, NODATA, xllcorner, yllcorner)
        _input_pipe - a Pipe object to read information from
        _outputPipe - a Pipe object to send information to
        function_types - list of strings that are supported function names as strings

    creates empty instance variables needed later
    """
    def __init__(self, header, _input_pipe, _output_pipes, function_types):
        Process.__init__(self)

        # CUDA device info
        self.device = None
        self.context = None

        self.input_pipe = _input_pipe
        self.output_pipes = _output_pipes 
        self.functions = function_types
    
        #unpack header info
        self.totalCols = header[0]
        self.totalRows = header[1]
        self.cellsize = header[2]
        self.NODATA = header[3]

        # memory information
        self.to_gpu_buffer = None
        self.from_gpu_buffer = None
        self.data_gpu = None
        self.result_gpu = None

        #CUDA kernel to be run
        self.kernel = None
        self.func = None

        #carry over rows used to insert last two lines of data from one page
        #as first two lines in next page
        self.carry_over_rows = [np.zeros(self.totalCols), np.zeros(self.totalCols)]
        self.carry_over_rows[0].fill(self.NODATA)
        self.carry_over_rows[1].fill(self.NODATA)
        self.np_copy_arr = [i for i in range(self.totalCols)]

    #--------------------------------------------------------------------------#

    """
    run

    Overrides default Process.run()
    Given a kernel type, retrieves the C code for that kernel, and runs the
    data processing loop

    does CUDA initialization and sets local device and context
    """
    def run(self):
        cuda.init()
        self.device = cuda.Device(0)
        self.context = self.device.make_context()

        self._gpuAlloc()

        # pre-compile requested kernels outside loop, only do it once this way
        compiled_kernels = []
        for function in self.functions:
            kernel = self._getKernel(function)
            compiled_kernels.append(kernel.get_function("raster_function"))

        #Process data while we continue to receive input
        processed_rows = 0
        while self._recvData(processed_rows):
            #Copy input data to GPU
            cuda.memcpy_htod(self.data_gpu, self.to_gpu_buffer)
            for i in range(len(compiled_kernels)):
                # pass in compiled kernel for execution
                self._processData(compiled_kernels[i])
                #Get data back from GPU
                cuda.memcpy_dtoh(self.from_gpu_buffer, self.result_gpu)
                self._writeData(processed_rows, self.output_pipes[i])

            processed_rows += (self.maxPossRows-2)  # -2 because of buffer rows
            print "Page done... %.3f %% completed" % ((float(processed_rows) / float(self.totalRows)) * 100)
        #Process remaining data in buffer
        cuda.memcpy_htod(self.data_gpu, self.to_gpu_buffer)
        for i in range(len(self.functions)):
            self._processData(compiled_kernels[i])
            cuda.memcpy_dtoh(self.from_gpu_buffer, self.result_gpu) 
            self._writeData(processed_rows, self.output_pipes[i])

        for pipe in self.output_pipes:
            pipe.close()

        print "GPU calculations finished"
        # clean up on GPU
        self.data_gpu.free()
        self.result_gpu.free()
        cuda.Context.pop()

    #--------------------------------------------------------------------------#

    """
    _gpuAlloc

    determines how much free memory is on the GPU and allocates as much as needed
    creates pagelocked buffers of equal size to GPU memory
    """
    def _gpuAlloc(self):
        #Get GPU information
        self.freeMem = cuda.mem_get_info()[0] * .5 * .8
        self.maxPossRows = np.int(np.floor(self.freeMem / (8 * self.totalCols)))
        # set max rows to smaller number to save memory usage
        if self.totalRows < self.maxPossRows:
            print "reducing max rows to reduce memory use on GPU"
            self.maxPossRows = self.totalRows

        # create pagelocked buffers and GPU arrays
        self.to_gpu_buffer = cuda.pagelocked_empty((self.maxPossRows , self.totalCols), np.float64)
        self.from_gpu_buffer = cuda.pagelocked_empty((self.maxPossRows , self.totalCols), np.float64)
        self.data_gpu = cuda.mem_alloc(self.to_gpu_buffer.nbytes)
        self.result_gpu = cuda.mem_alloc(self.from_gpu_buffer.nbytes)

    #--------------------------------------------------------------------------#

    """
    _recvData

    Receives a page worth of data from the input pipe. The input pipe comes
    from dataLoader.py. Copies over 2 rows from the previous page so the GPU 
    kernel computation works correctly.
    If the pipe closes, fill the rest of the page with NODATA, and return false
    to indicate that we should break out of the processing loop.
    """
    def _recvData(self, count):
        if count == 0:
            #If this is the first page, insert a buffer row
<<<<<<< HEAD
            np.put(self.to_gpu_buffer[0], self.np_copy_arr, self.carry_over_rows[0])
=======
            np.put(self.to_gpu_buffer[0], self.np_copy_arr, self.carry_over_rows[0])    
>>>>>>> eba6d256
            row_count = 1
        else:
            #otherwise, insert carry over rows from last page
            np.put(self.to_gpu_buffer[0], self.np_copy_arr, self.carry_over_rows[0])
            np.put(self.to_gpu_buffer[1], self.np_copy_arr, self.carry_over_rows[1])
            row_count = 2

        #Receive a page of data from buffer
        while row_count <  self.maxPossRows:
            try:
                if count + row_count > self.totalRows:
                    # end of file reached       
<<<<<<< HEAD
                    cur_row = None
                    self.to_gpu_buffer[row_count].fill(self.NODATA)
                    return False # no more data to be gotten, tell run to stop looping
                else:
                    cur_row = self.input_pipe.recv()
                np.put(self.to_gpu_buffer[row_count], self.np_copy_arr, cur_row)

=======
                    cur_row = None             
                    self.to_gpu_buffer[row_count].fill(self.NODATA)
                    return False
                else:
                    cur_row = self.input_pipe.recv()

                np.put(self.to_gpu_buffer[row_count], self.np_copy_arr, cur_row)
>>>>>>> eba6d256
            #Pipe was closed unexpectedly
            except EOFError:
                print "Pipe closed unexpectedly."
                self.stop()

            row_count += 1
            
        #Update carry over rows
        np.put(self.carry_over_rows[0], self.np_copy_arr, self.to_gpu_buffer[self.maxPossRows-2])
        np.put(self.carry_over_rows[1], self.np_copy_arr, self.to_gpu_buffer[self.maxPossRows-1])

        return True # not finished reveiving data, tell run to keep looping

    #--------------------------------------------------------------------------#

    """
    _processData

    Using the given kernel code packed in mod, allocates memory on the GPU,
    and runs the kernel.
    """
    def _processData(self, func):
        #GPU layout information
        grid = (256,256)
        block = (32,32,1)
        num_blocks = grid[0] * grid[1]
        threads_per_block = block[0]*block[1]*block[2]
        pixels_per_thread = (self.maxPossRows * self.totalCols) / (threads_per_block * num_blocks)    

        # minimize work by each thread while makeing sure each pixel is calculated   
        while pixels_per_thread < 1:
            grid = (grid[0] - 16,grid[1] - 16)
            num_blocks = grid[0] * grid[1]
            pixels_per_thread = (self.maxPossRows * self.totalCols) / (threads_per_block * num_blocks)
        pixels_per_thread = np.ceil(pixels_per_thread)   
        
        #information struct passed to GPU
        stc = GPUStruct([
            (np.float64, 'pixels_per_thread', pixels_per_thread),
            (np.float64, 'NODATA', self.NODATA),
            (np.uint64, 'ncols', self.totalCols),
            (np.uint64, 'nrows', self.maxPossRows),
            (np.uint64, 'npixels', self.maxPossRows*self.totalCols),
            (np.float64, 'cellSize', self.cellsize)
            ])

        stc.copy_to_gpu()
        #Call GPU kernel
        func(self.data_gpu, self.result_gpu, stc.get_ptr(), block=block, grid=grid)

    #--------------------------------------------------------------------------#

    """
    _writeData

    Writes results to output pipe. This pipe goes to dataSaver.py
    """
    def _writeData(self, count, out_pipe):
        for row in range(1, self.maxPossRows-1):
            if count + row > self.totalRows:
                return
            out_pipe.send(self.from_gpu_buffer[row])
 
    #--------------------------------------------------------------------------#

    """
    stop 

    Alerts the thread that it needs to quit
    Cleans up CUDA and pipes
    """
    def stop(self):
        print "Stopping gpuCalc..."
        try:
            self.data_gpu.free() # free pagelocked memory
            self.result_gpu.free()
        except:
            pass
        cuda.Context.pop() # remove CUDA context
        for pipe in self.output_pipes:
            pipe.close()    # close all pipes
        self.input_pipe.close()
        exit(1)

    #--------------------------------------------------------------------------#

    """
    _getRasterFunc

    Given a string representing the raster function to calculate,
    returns the required code to append to the CUDA kernel.
    """
    # NOTE: The kernel code in _getKernel only supports functions that are based
    # on a 3x3 grid of neighbors.
    #
    # To add your own computation, add an if statement looking for it, and return
    # a tuple containg the C code for your function surrounded by triple quotes,
    # and how that function should be called within the code in _getKernel.
    # 
    # Possible parameters you can use from _getKernel:
    # double *nbhd      /* this is the 3x3 grid of neighbors */
    # double dz_dx
    # double dz_dy
    # double file_info->pixels_per_thread
    # double file_info->NODATA
    # unsigned long long file_info->ncols
    # unsigned long long file_info->nrows
    # unsigned long long file_info->npixels
    # double file_info->cellSize

    def _getRasterFunc(self, func):
        if func == "slope":
            return (\
                """
                /*
                    GPU only function that calculates slope for a pixel
                */
                __device__ double slope(double dz_dx, double dz_dy){
                    return atan(sqrt(pow(dz_dx, 2) + pow(dz_dy, 2)));
                }
                """,\
                """
                slope(dz_dx, dz_dy)
                """)

        elif func == "aspect":
            return (\
                """
                /*
                    GPU only function that calculates aspect for a pixel
                */
                __device__ double aspect(double dz_dx, double dz_dy, double NODATA){
                    double aspect = 57.29578 * (atan2(dz_dy, -(dz_dx)));
                    if(dz_dx == NODATA || dz_dy == NODATA || (dz_dx == 0.0 && dz_dy == 0.0)){
                        return NODATA;
                    } else{
                        if(aspect > 90.0){
                            aspect = 360.0 - aspect + 90.0;
                        } else {
                            aspect = 90.0 - aspect;
                        }
                            aspect = aspect * (M_PI / 180.0);
                            return aspect;
                        }
                }
                """,\
                """
                aspect(dz_dx, dz_dy, file_info->NODATA)
                """)

        elif func == "hillshade":
            return (self._getRasterFunc('slope')[0] + \
                """
                /*
                    GPU only function that calculates aspect for a pixel
                    to be ONLY used by hillshade
                */    
                __device__ double hillshade_aspect(double dz_dx, double dz_dy){
                    double aspect;
                            if(dz_dx != 0){
                                aspect = atan2(dz_dy, -(dz_dx));
                                if(aspect < 0){
                                    aspect = ((2 * M_PI) + aspect);
                            }
                        } else if(dz_dx == 0){
                            if(dz_dy > 0){
                                    aspect = (M_PI / 2);
                                }else if(dz_dy < 0){
                                    aspect = ((2 * M_PI) - (M_PI / 2));
                                }else{
                                    aspect = atan2(dz_dy, -(dz_dx));
                            }
                        }
                    return aspect;
                }

                /*
                    GPU only function that calculates hillshade for a pixel
                */
                __device__ double hillshade(double dz_dx, double dz_dy){
                    /* calc slope and aspect */
                    double slp = slope(dz_dx, dz_dy);
                    double asp = hillshade_aspect(dz_dx, dz_dy);

                    /* calc zenith */
                        double altitude = 45;
                        double zenith_deg = 90 - altitude;
                        double zenith_rad = zenith_deg * (M_PI / 180.0);
    
                    /* calc azimuth */
                        double azimuth = 315;
                        double azimuth_math = (360 - azimuth + 90);
                        if(azimuth_math >= 360.0){
                                azimuth_math = azimuth_math - 360;
                    }	
                    double azimuth_rad = (azimuth_math * M_PI / 180.0);

                    double hs = 255.0 * ( ( cos(zenith_rad) * cos(slp) ) + ( sin(zenith_rad) * sin(slp) * cos(azimuth_rad - asp) ) );

                        if(hs < 0){
                                return 0;
                    } else {
                        return hs;
                    }
                }
                """,\
                """
                hillshade(dz_dx, dz_dy)
                """)
        else:
            print "Function not implemented"
            raise NotImplementedError

    #--------------------------------------------------------------------------#

    """
    _getKernel

    Packages the kernel module. This kernel assumes that the raster calculations
    will be based on the dx_dz and dy_dz values, which are calculated from a 3x3
    grid surrounding the current pixel.
    """
    # NOTE: To create another raster function, you must create an additional
    # entry in _getRasterCalc. Currently only supports calculations based on a
    # 3x3 grid surrounding a pixel.
    # The GPUCalculator class is set up to automatically insert buffer rows at
    # the beginning and end of the file so that all rows are calculated correctly.
    def _getKernel(self, funcType):
        func_def, func_call = self._getRasterFunc(funcType)
        mod = SourceModule("""
                    #include <math.h>
                    #include <stdio.h>
                    #ifndef M_PI
                    #define M_PI 3.14159625
                    #endif
                    typedef struct{
                            double pixels_per_thread;
                            double NODATA;
                            unsigned long long ncols;
                            unsigned long long nrows;
                            unsigned long long npixels;
                            double cellSize;
                    } passed_in;

                    /************************************************************************************************
                            GPU only function that gets the neighbors of the pixel at offset
                            stores them in the passed-by-reference array 'store'
                    ************************************************************************************************/
                    __device__ int getKernel(double *store, double *data, unsigned long offset, passed_in *file_info){
                            //NOTE: This is more or less appropriated from Liam's code. Treats edge rows and columns
                            // as buffers, they will be dropped.
                            if (offset < file_info->ncols || offset >= (file_info->npixels - file_info->ncols)){
                                    return 1;
                            }
                            unsigned long y = offset % file_info->ncols; //FIXME: I'm not sure why this works...
                            if (y == (file_info->ncols - 1) || y == 0){
                                    return 1;
                            }
                            // Grab neighbors above and below.
                            store[1] = data[offset - file_info->ncols];
                            store[7] = data[offset + file_info->ncols];
                            // Grab right side neighbors.
                            store[2] = data[offset - file_info->ncols + 1];
                            store[5] = data[offset + 1];
                            store[8] = data[offset + file_info->ncols + 1];
                            // Grab left side neighbors.
                            store[0] = data[offset - file_info->ncols - 1];
                            store[3] = data[offset - 1];
                            store[6] = data[offset + file_info->ncols - 1];
                            /* return a value otherwise it throws a warning expression not having effect */
                            return 0;
                    }
                    """\
                            + func_def + \
                    """
                    /************************************************************************************************
                            CUDA Kernel function to calculate the slope of pixels in 'data' and stores them in 'result'
                            handles a variable number of calculations based on its thread/block location 
                            and the size of pixels_per_thread in file_info
                    ************************************************************************************************/
                    __global__ void raster_function(double *data, double *result, passed_in *file_info){
                            /* get individual thread x,y values */
                            unsigned long long x = blockIdx.x * blockDim.x + threadIdx.x;
                            unsigned long long y = blockIdx.y * blockDim.y + threadIdx.y; 
                            unsigned long long offset = (gridDim.x*blockDim.x) * y + x; 
                            //gridDim.x * blockDim.x is the width of the grid in threads. This moves us to the correct
                            //block and thread.
                            unsigned long long i;
                            /* list to store 3x3 kernel each pixel needs to calc slope */
                            double nbhd[9];
                            /* iterate over assigned pixels and calculate slope for all of them */
                            /* do npixels + 1 to make last row(s) get done */
                            for(i=0; i < file_info -> pixels_per_thread + 1 && offset < file_info -> npixels; ++i){	    
                                    if(data[offset] == file_info -> NODATA){
                                        result[offset] = file_info -> NODATA;
                                    } else {
                                        int q = getKernel(nbhd, data, offset, file_info);
                                        if (q) {
                                            result[offset] = file_info->NODATA;
                                        } else {
                                            for(q = 0; q < 9; ++q){
                                                if(nbhd[q] == file_info -> NODATA){
                                                    nbhd[q] = data[offset];
                                                }
                                            }
                                            double dz_dx = (nbhd[2] + (2*nbhd[5]) + nbhd[8] - (nbhd[0] + (2*nbhd[3]) + nbhd[6])) / (8 * file_info -> cellSize);
                                            double dz_dy = (nbhd[6] + (2*nbhd[7]) + nbhd[8] - (nbhd[0] + (2*nbhd[1]) + nbhd[2])) / (8 * file_info -> cellSize);

                                            result[offset] =""" + func_call + """;
                                        }
                                    }
                                    offset += (gridDim.x*blockDim.x) * (gridDim.y*blockDim.y);
                                    //Jump to next row
                            }
                    }
                    """)
        return mod
<|MERGE_RESOLUTION|>--- conflicted
+++ resolved
@@ -161,11 +161,7 @@
     def _recvData(self, count):
         if count == 0:
             #If this is the first page, insert a buffer row
-<<<<<<< HEAD
-            np.put(self.to_gpu_buffer[0], self.np_copy_arr, self.carry_over_rows[0])
-=======
             np.put(self.to_gpu_buffer[0], self.np_copy_arr, self.carry_over_rows[0])    
->>>>>>> eba6d256
             row_count = 1
         else:
             #otherwise, insert carry over rows from last page
@@ -178,15 +174,6 @@
             try:
                 if count + row_count > self.totalRows:
                     # end of file reached       
-<<<<<<< HEAD
-                    cur_row = None
-                    self.to_gpu_buffer[row_count].fill(self.NODATA)
-                    return False # no more data to be gotten, tell run to stop looping
-                else:
-                    cur_row = self.input_pipe.recv()
-                np.put(self.to_gpu_buffer[row_count], self.np_copy_arr, cur_row)
-
-=======
                     cur_row = None             
                     self.to_gpu_buffer[row_count].fill(self.NODATA)
                     return False
@@ -194,7 +181,6 @@
                     cur_row = self.input_pipe.recv()
 
                 np.put(self.to_gpu_buffer[row_count], self.np_copy_arr, cur_row)
->>>>>>> eba6d256
             #Pipe was closed unexpectedly
             except EOFError:
                 print "Pipe closed unexpectedly."
